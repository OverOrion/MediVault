use crate as pallet_medical_record;
use frame_support::{
	parameter_types,
	traits::{ConstU16, ConstU64},
};
use frame_system as system;
<<<<<<< HEAD
use sp_core::H256;
=======
use pallet_medical_encryption;
use sp_core::{ConstU32, H256};
>>>>>>> 5b5d9ce7
use sp_runtime::{
	testing::Header,
	traits::{BlakeTwo256, IdentityLookup},
};

type UncheckedExtrinsic = frame_system::mocking::MockUncheckedExtrinsic<Test>;
type Block = frame_system::mocking::MockBlock<Test>;

<<<<<<< HEAD
parameter_types! {
	pub const MockMaxRecordContentLength: u32 = 1;
	pub const MockSignatureLength: u32 = 1;
	pub const MockMaxRecordLength: u32 = 3;
}
=======
type MockMaxRecordContentLength = ConstU32<1>;
type MockSignatureLength = ConstU32<3>;
pub type MockMaxRecordLength = ConstU32<3>;
>>>>>>> 5b5d9ce7

// Configure a mock runtime to test the pallet.
frame_support::construct_runtime!(
	pub enum Test where
		Block = Block,
		NodeBlock = Block,
		UncheckedExtrinsic = UncheckedExtrinsic,
	{
		System: frame_system,
		MedicalRecord: pallet_medical_record,
		MedicalEncryption: pallet_medical_encryption,
	}
);

impl system::Config for Test {
	type BaseCallFilter = frame_support::traits::Everything;
	type BlockWeights = ();
	type BlockLength = ();
	type DbWeight = ();
	type RuntimeOrigin = RuntimeOrigin;
	type RuntimeCall = RuntimeCall;
	type Index = u64;
	type BlockNumber = u64;
	type Hash = H256;
	type Hashing = BlakeTwo256;
	type AccountId = u64;
	type Lookup = IdentityLookup<Self::AccountId>;
	type Header = Header;
	type RuntimeEvent = RuntimeEvent;
	type BlockHashCount = ConstU64<250>;
	type Version = ();
	type PalletInfo = PalletInfo;
	type AccountData = ();
	type OnNewAccount = ();
	type OnKilledAccount = ();
	type SystemWeightInfo = ();
	type SS58Prefix = ConstU16<42>;
	type OnSetCode = ();
	type MaxConsumers = frame_support::traits::ConstU32<16>;
}

impl pallet_medical_record::Config for Test {
	type RuntimeEvent = RuntimeEvent;
	type MaxRecordContentLength = MockMaxRecordContentLength;
	type SignatureLength = MockSignatureLength;
	type MaxRecordLength = MockMaxRecordLength;
}

impl pallet_medical_encryption::Config for Test {
	type RuntimeEvent = RuntimeEvent;
}

// Build genesis storage according to the mock runtime.
pub fn new_test_ext() -> sp_io::TestExternalities {
	system::GenesisConfig::default().build_storage::<Test>().unwrap().into()
}<|MERGE_RESOLUTION|>--- conflicted
+++ resolved
@@ -4,12 +4,7 @@
 	traits::{ConstU16, ConstU64},
 };
 use frame_system as system;
-<<<<<<< HEAD
 use sp_core::H256;
-=======
-use pallet_medical_encryption;
-use sp_core::{ConstU32, H256};
->>>>>>> 5b5d9ce7
 use sp_runtime::{
 	testing::Header,
 	traits::{BlakeTwo256, IdentityLookup},
@@ -18,17 +13,11 @@
 type UncheckedExtrinsic = frame_system::mocking::MockUncheckedExtrinsic<Test>;
 type Block = frame_system::mocking::MockBlock<Test>;
 
-<<<<<<< HEAD
 parameter_types! {
 	pub const MockMaxRecordContentLength: u32 = 1;
-	pub const MockSignatureLength: u32 = 1;
+	pub const MockSignatureLength: u32 = 3;
 	pub const MockMaxRecordLength: u32 = 3;
 }
-=======
-type MockMaxRecordContentLength = ConstU32<1>;
-type MockSignatureLength = ConstU32<3>;
-pub type MockMaxRecordLength = ConstU32<3>;
->>>>>>> 5b5d9ce7
 
 // Configure a mock runtime to test the pallet.
 frame_support::construct_runtime!(
