--- conflicted
+++ resolved
@@ -150,9 +150,6 @@
 			key: root_key,
 		},
 		transaction_payment: Default::default(),
-<<<<<<< HEAD
 		substrate_kitties: SubstrateKittiesConfig { kitties: vec![] },
-=======
->>>>>>> b53da9f4
 	}
 }