--- conflicted
+++ resolved
@@ -273,15 +273,8 @@
 	type MaxRecordLength = MaxRecordLength;
 }
 
-<<<<<<< HEAD
-impl Runtime {
-	pub fn read_record() {
-		pallet_medical_record::read_record()
-	}
-=======
 impl pallet_medical_encryption::Config for Runtime {
 	type RuntimeEvent = RuntimeEvent;
->>>>>>> 5b5d9ce7
 }
 
 parameter_types! {
